--- conflicted
+++ resolved
@@ -421,17 +421,10 @@
   string default_placement;
   list<string> placement_tags;
 
-<<<<<<< HEAD
-  RGWUserInfo() : auid(0), suspended(0), max_buckets(RGW_DEFAULT_MAX_BUCKETS), system(0) {}
+  RGWUserInfo() : auid(0), suspended(0), max_buckets(RGW_DEFAULT_MAX_BUCKETS), op_mask(RGW_OP_TYPE_ALL), system(0) {}
 
   void encode(bufferlist& bl) const {
      ENCODE_START(13, 9, bl);
-=======
-  RGWUserInfo() : auid(0), suspended(0), max_buckets(RGW_DEFAULT_MAX_BUCKETS), op_mask(RGW_OP_TYPE_ALL) {}
-
-  void encode(bufferlist& bl) const {
-     ENCODE_START(12, 9, bl);
->>>>>>> 4fb782c3
      ::encode(auid, bl);
      string access_key;
      string secret_key;
@@ -462,17 +455,14 @@
      ::encode(swift_keys, bl);
      ::encode(max_buckets, bl);
      ::encode(caps, bl);
-<<<<<<< HEAD
+     ::encode(op_mask, bl);
      ::encode(system, bl);
      ::encode(default_placement, bl);
      ::encode(placement_tags, bl);
-=======
-     ::encode(op_mask, bl);
->>>>>>> 4fb782c3
      ENCODE_FINISH(bl);
   }
   void decode(bufferlist::iterator& bl) {
-     DECODE_START_LEGACY_COMPAT_LEN_32(11, 9, 9, bl);
+     DECODE_START_LEGACY_COMPAT_LEN_32(13, 9, 9, bl);
      if (struct_v >= 2) ::decode(auid, bl);
      else auid = CEPH_AUTH_UID_DEFAULT;
      string access_key;
@@ -514,20 +504,16 @@
     if (struct_v >= 11) {
       ::decode(caps, bl);
     }
-<<<<<<< HEAD
-    system = 0;
-    if (struct_v >= 12) {
-      ::decode(system, bl);
-    }
-    if (struct_v >= 13) {
-      ::decode(default_placement, bl);
-      ::decode(placement_tags, bl); /* tags of allowed placement rules */
-=======
     if (struct_v >= 12) {
       ::decode(op_mask, bl);
     } else {
       op_mask = RGW_OP_TYPE_ALL;
->>>>>>> 4fb782c3
+    }
+    system = 0;
+    if (struct_v >= 13) {
+      ::decode(system, bl);
+      ::decode(default_placement, bl);
+      ::decode(placement_tags, bl); /* tags of allowed placement rules */
     }
     DECODE_FINISH(bl);
   }
