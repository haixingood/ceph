--- conflicted
+++ resolved
@@ -566,17 +566,21 @@
     w = mds_info->rank;
   }
 
-  if (pending_mdsmap.up.count(w) &&
-      pending_mdsmap.mds_info.count(pending_mdsmap.up[w])) {
-    utime_t until = g_clock.now();
-    until += g_conf.mds_blacklist_interval;
-    MDSMap::mds_info_t& info = pending_mdsmap.mds_info[pending_mdsmap.up[w]];
-    pending_mdsmap.last_failure_osd_epoch = mon->osdmon()->blacklist(info.addr, until);
-    mon->osdmon()->propose_pending();
-  }
-  pending_mdsmap.failed.insert(w);
-  pending_mdsmap.up.erase(w);
-  ss << "failed mds" << w;
+  if (pending_mdsmap.up.count(w)) {
+    uint64_t gid = pending_mdsmap.up[w];
+    if (pending_mdsmap.mds_info.count(gid)) {
+      utime_t until = g_clock.now();
+      until += g_conf.mds_blacklist_interval;
+      MDSMap::mds_info_t& info = pending_mdsmap.mds_info[pending_mdsmap.up[w]];
+      pending_mdsmap.last_failure_osd_epoch = mon->osdmon()->blacklist(info.addr, until);
+      mon->osdmon()->propose_pending();
+
+      pending_mdsmap.mds_info.erase(gid);
+    }
+    pending_mdsmap.up.erase(w);
+    pending_mdsmap.failed.insert(w);
+    ss << "failed mds" << w;
+  }
   return 0;
 }
 
@@ -636,32 +640,7 @@
       }
     }
     else if (m->cmd[1] == "fail" && m->cmd.size() == 3) {
-<<<<<<< HEAD
       r = fail_mds(ss, m->cmd[2]);
-=======
-      int w = atoi(m->cmd[2].c_str());
-
-      uint64_t gid = pending_mdsmap.up[w];
-      if (pending_mdsmap.up.count(w) &&
-	  pending_mdsmap.mds_info.count(gid)) {
-	utime_t until = g_clock.now();
-	until += g_conf.mds_blacklist_interval;
-	MDSMap::mds_info_t& info = pending_mdsmap.mds_info[pending_mdsmap.up[w]];
-	pending_mdsmap.last_failure_osd_epoch = mon->osdmon()->blacklist(info.addr, until);
-	mon->osdmon()->propose_pending();
-      }
-      pending_mdsmap.failed.insert(w);
-      pending_mdsmap.up.erase(w);
-      pending_mdsmap.mds_info.erase(gid);
-      last_beacon.erase(gid);
-
-      stringstream ss;
-      ss << "failed mds" << w << " gid " << gid;
-      string rs;
-      getline(ss, rs);
-      paxos->wait_for_commit(new Monitor::C_Command(mon, m, 0, rs, paxos->get_version()));
-      return true;
->>>>>>> f7572de5
     }
     else if (m->cmd[1] == "rm" && m->cmd.size() == 3) {
       uint64_t gid = atoll(m->cmd[2].c_str());
