--- conflicted
+++ resolved
@@ -5,21 +5,12 @@
 if [ ! -f ${BIN_PATH} ]
 then
     path=`pwd`
-<<<<<<< HEAD
-    mkdir -p /tmp/fsstress
-    cd /tmp/fsstress
-    wget -q -O /tmp/fsstress/ltp-full.tgz http://download.ceph.com/qa/ltp-full-20091231.tgz
-    tar xzf /tmp/fsstress/ltp-full.tgz
-    rm /tmp/fsstress/ltp-full.tgz
-    cd /tmp/fsstress/ltp-full-20091231/testcases/kernel/fs/fsstress
-=======
     mkdir -p ${TESTDIR}/fsstress
     cd ${TESTDIR}/fsstress
-    wget -q -O ${TESTDIR}/fsstress/ltp-full.tgz http://ceph.com/qa/ltp-full-20091231.tgz
+    wget -q -O ${TESTDIR}/fsstress/ltp-full.tgz http://download.ceph.com/qa/ltp-full-20091231.tgz
     tar xzf ${TESTDIR}/fsstress/ltp-full.tgz
     rm ${TESTDIR}/fsstress/ltp-full.tgz
     cd ${TESTDIR}/fsstress/ltp-full-20091231/testcases/kernel/fs/fsstress
->>>>>>> d6ca017d
     make
     cd $path
 fi
